--- conflicted
+++ resolved
@@ -39,11 +39,7 @@
     if (node.name.value === '__schema' || node.name.value === '__type') {
       context.reportError(
         new GraphQLError(
-<<<<<<< HEAD
           'GraphQL introspection is not allowed by Apollo Server, but the query containted __schema or __type. To enable introspection, pass enableIntrospection: true to ApolloServer in production',
-=======
-          'GraphQL introspection is not allowed by Apollo Server, but the query containted __schema or __type. To enable introspection, pass introspection: true to ApolloServer in production',
->>>>>>> 1d4919cf
           [node],
         ),
       );
